///|
fn CodeGenerator::gen_package(self : CodeGenerator, package_ : Package) -> Unit {
  self.gen_file(package_)
  let package_name = package_.package_name.replace_all(old=".", new="/")
  let filename = "\{self.project_name}/src/\{package_name}/moon.pkg.json"
  let import_list = []

  for dep in package_.dependency {
    let import_alias = self.qualified_name(dep.import_path)
    let import_path = dep.import_path.package_name.replace_all(old=".", new="/")
    import_list.push(
      "{  \"path\": \"username/\{self.project_name}/\{import_path}\", \"alias\": \"\{import_alias}\" }\n",
    )
  }
  
  let imports = import_list.join("      ,")
  let content =
    $|{
    $|  "import": [
    $|      "moonbit-community/protobuf/lib",
    $|      \{imports}
    $|  ]
    $|}
  let file = File::new(filename, content~)
  self.push_file(file)
}

///|
fn CodeGenerator::gen_module(self : CodeGenerator) -> Unit {
  let filename = "\{self.project_name}/moon.mod.json"
  let content =
    #|{
    $| "name": "username/\{self.project_name}",
    #| "version": "0.1.0",
    #| "readme": "",
    #| "repository": "",
    #| "license": "",
    #| "keywords": [],
    #| "description": "",
    #| "source": "src",
    #| "deps": {
    #|   "moonbit-community/protobuf/lib": "0.1.0"
    #| }
    #|}
  let file = File::new(filename, content~)
  self.push_file(file)
}

///|
fn CodeGenerator::gen_file(self : CodeGenerator, file : Package) -> Unit {
  let package_name = file.package_name.replace_all(old=".", new="/")
  let filename = "\{self.project_name}/src/\{package_name}/top.mbt"
  let content = StringBuilder::new()
  for enum_ in file.enums {
    self.gen_enum(enum_, content)
  }
  self.gen_messages(file.message_type, content)
  let file = File::from_builder(filename, content~)
  self.push_file(file)
}

///|
fn CodeGenerator::gen_enum(
  _ : CodeGenerator,
  enum_ : Enum,
  file : StringBuilder
) -> Unit {
  let enum_name = enum_.import_path.path() |> to_camel_case
  file.write_string("pub(all) enum \{enum_name} {\n")
  for value in enum_.value {
    let value_name = to_camel_case(value.name.unwrap())
    file.write_string("  \{value_name}\n")
  }
  file.write_string("} derive(Eq, Show)\n")

  // To enum
  file.write_string(
    "fn \{enum_name}::to_enum(self : \{enum_name}) -> @lib.Enum {\n",
  )
  file.write_string("  match self {\n")
  for value in enum_.value {
    let value_name = to_camel_case(value.name.unwrap())
    file.write_string(
      "    \{enum_name}::\{value_name} => \{value.number.unwrap()}\n",
    )
  }
  file.write_string("  }\n")
  file.write_string("}\n")

  // From enum
  file.write_string(
    "fn \{enum_name}::from_enum(i : @lib.Enum) -> \{enum_name} {\n",
  )
  file.write_string("  match i.inner() {\n")
  for value in enum_.value {
    let value_name = to_camel_case(value.name.unwrap())
    file.write_string(
      "    \{value.number.unwrap()} => \{enum_name}::\{value_name}\n",
    )
  }
  file.write_string("    _ => Default::default()\n")
  file.write_string("  }\n")
  file.write_string("}\n")

  // Default
  if enum_.value.length() > 0 {
    let first_value_name = to_camel_case(enum_.value[0].name.unwrap())
    file.write_string(
      "pub impl Default for \{enum_name} with default() -> \{enum_name} {\n",
    )
    file.write_string("  \{enum_name}::\{first_value_name}\n")
    file.write_string("}\n")
  }

  // Sized
  file.write_string(
    "pub impl @lib.Sized for \{enum_name} with size_of(self : \{enum_name}) {\n",
  )
  file.write_string("  @lib.Sized::size_of(self.to_enum())\n")
  file.write_string("}\n")
  // End
}

///|
fn CodeGenerator::get_moonbit_type(
  self : CodeGenerator,
  field : Field,
  parent_path? : ImportPath
) -> String {
  guard field.type_ is Some(typ) else { panic() }
  return match typ {
    FieldType::FieldDescriptorProto_TYPE_DOUBLE => "Double"
    FieldType::FieldDescriptorProto_TYPE_FLOAT => "Float"
    FieldType::FieldDescriptorProto_TYPE_INT64 => "Int64"
    FieldType::FieldDescriptorProto_TYPE_UINT64 => "UInt64"
    FieldType::FieldDescriptorProto_TYPE_INT32 => "Int"
    FieldType::FieldDescriptorProto_TYPE_FIXED64 => "UInt64"
    FieldType::FieldDescriptorProto_TYPE_FIXED32 => "UInt"
    FieldType::FieldDescriptorProto_TYPE_BOOL => "Bool"
    FieldType::FieldDescriptorProto_TYPE_STRING => "String"
    FieldType::FieldDescriptorProto_TYPE_GROUP =>
      abort("TODO: Group type is not supported")
    FieldType::FieldDescriptorProto_TYPE_MESSAGE => {
      let message_name = field.type_name.unwrap()
      if self.find_message(message_name) is Some(message) {
        let message_path = message.import_path
                let sb = StringBuilder::new()
        if parent_path is Some(path) &&
          path.package_name != message_path.package_name {
          return "@\{self.qualified_name(message_path)}.\{message_path.path() |> to_camel_case}" 
        }
        return message_path.path() |> to_camel_case
      }
      "UNDEFINED_MESSAGE"
    }
    FieldType::FieldDescriptorProto_TYPE_BYTES => "Bytes"
    FieldType::FieldDescriptorProto_TYPE_UINT32 => "UInt"
    FieldType::FieldDescriptorProto_TYPE_ENUM => {
      let enum_name = field.type_name.unwrap()
      if self.find_enum(enum_name) is Some(enum_) {
        let path = enum_.import_path

        if parent_path is Some(path) && path.package_name != path.package_name {
          return "@\{self.qualified_name(path)}.\{path.path() |> to_camel_case}" 
        }
        return path.path() |> to_camel_case
      }
      "UNDEFINED_ENUM"
    }
    FieldType::FieldDescriptorProto_TYPE_SFIXED32 => "Int"
    FieldType::FieldDescriptorProto_TYPE_SFIXED64 => "Int64"
    FieldType::FieldDescriptorProto_TYPE_SINT32 => "Int"
    FieldType::FieldDescriptorProto_TYPE_SINT64 => "Int64"
  }
}

///|
fn CodeGenerator::gen_messages(
  self : CodeGenerator,
  messages : Array[Message],
  content : StringBuilder
) -> Unit {
  for message in messages {
    for enum_ in message.enums {
      self.gen_enum(enum_, content)
    }
    self.gen_messages(message.messages, content)
    self.gen_message(message, content)
  }
}

///|
fn CodeGenerator::gen_message(
  self : CodeGenerator,
  message : Message,
  file : StringBuilder
) -> Unit {
  let message_name = message.import_path.path() |> to_camel_case
  let message_path = message.import_path
  file.write_string("pub(all) struct \{message_name} {\n")
  for field in message.fields {
    let field_type = self.get_moonbit_type(field, parent_path=message_path)
    let field_name = field.import_path.name() |> pascal_to_snake
    if field.is_optional() {
      file.write_string("  mut \{field_name} : \{field_type}?\n")
    } else if field.map_key_value() is Some(map_entry) {
      let key_type = self.get_moonbit_type(
        map_entry.fields[0],
        parent_path=message_path,
      )
      let value_type = self.get_moonbit_type(
        map_entry.fields[1],
        parent_path=message_path,
      )
      file.write_string(
        "  mut \{field_name} : Map[\{key_type}, \{value_type}]\n",
      )
    } else if field.is_list() {
      file.write_string("  mut \{field_name} : Array[\{field_type}]\n")
    } else if field.is_message() {
      file.write_string("  mut \{field_name} :  \{field_type} \n")
    } else if field.is_enum() {
      file.write_string("  mut \{field_name} :  \{field_type} \n")
    } else {
      file.write_string("  mut \{field_name} : \{field_type}\n")
    }
  }
  for oneof in message.oneofs {
    let oneof_name = self.get_oneof_enum_name(message, oneof.name)
    let field_name = oneof.name |> pascal_to_snake
    file.write_string("  mut \{field_name} : \{oneof_name}\n")
  }
  file.write_string("} derive(Eq, Show)\n")
  for oneof in message.oneofs {
    self.gen_oneof_enum(message, oneof, file)
  }
  self.gen_message_size(message, file)
  self.gen_message_default(message, file)
  self.gen_message_reader(message, file)
  self.gen_message_writer(message, file)
}

///|
fn CodeGenerator::gen_message_default(
  self : CodeGenerator,
  message : Message,
  content : StringBuilder
) -> Unit {
  let message_name = message.import_path.path() |> to_camel_case
  content.write_string(
    "pub impl Default for \{message_name} with default() -> \{message_name} {\n",
  )
  content.write_string("  {\n")
  for field in message.fields {
    let field_type = self.get_moonbit_type(field, parent_path=message.import_path)
    let field_name = pascal_to_snake(field.json_name.unwrap())
    if field.is_optional() {
      content.write_string("    \{field_name} : None,\n")
    } else if field.map_key_value() is Some(_) {
      content.write_string("    \{field_name} : {},\n")
    } else if field.is_list() {
      content.write_string("    \{field_name} : [],\n")
    } else {
      content.write_string("    \{field_name} : \{field_type}::default(),\n")
    }
  }
  for oneof in message.oneofs {
    let oneof_name = self.get_oneof_enum_name(message, oneof.name)
    content.write_string("    \{oneof.name} : \{oneof_name}::NotSet,\n")
  }
  content.write_string("  }\n")
  content.write_string("}\n")
}

///|
fn CodeGenerator::gen_message_size(
  _ : CodeGenerator,
  message : Message,
  content : StringBuilder
) -> Unit {
  let message_name = message.import_path.path() |> to_camel_case
  content.write_string(
    "pub impl @lib.Sized for \{message_name} with size_of(self) {\n",
  )
  if message.fields.length() == 0 {
    content.write_string("  0\n")
  } else {
    content.write_string("  let mut size = 0U\n")
    for field in message.fields {
      let field_name = pascal_to_snake(field.json_name.unwrap())
      let field_number = field.number.unwrap()
      if field.is_pack() {
        if field.type_ is Some(typ) {
          match typ {
            FieldType::FieldDescriptorProto_TYPE_FIXED32
            | FieldType::FieldDescriptorProto_TYPE_SFIXED32
            | FieldType::FieldDescriptorProto_TYPE_FLOAT => {
              let tag_size = size_tag(field_number)
              let fixed_size = sizeFixed32()
              content.write_string(
                "  size += \{tag_size}U + { let size = self.\{field_name}.length().reinterpret_as_uint() * \{fixed_size}; @lib.size_of(size) + size}\n",
              )
            }
            FieldType::FieldDescriptorProto_TYPE_FIXED64
            | FieldType::FieldDescriptorProto_TYPE_SFIXED64
            | FieldType::FieldDescriptorProto_TYPE_DOUBLE => {
              let tag_size = size_tag(field_number)
              let fixed_size = sizeFixed64()
              content.write_string(
                "  size += \{tag_size}U + { let size = self.\{field_name}.length().reinterpret_as_uint() * \{fixed_size}; @lib.size_of(size) + size}\n",
              )
            }
            FieldType::FieldDescriptorProto_TYPE_INT32
            | FieldType::FieldDescriptorProto_TYPE_INT64
            | FieldType::FieldDescriptorProto_TYPE_SINT32
            | FieldType::FieldDescriptorProto_TYPE_SINT64
            | FieldType::FieldDescriptorProto_TYPE_UINT32
            | FieldType::FieldDescriptorProto_TYPE_UINT64
            | FieldType::FieldDescriptorProto_TYPE_BOOL
            | FieldType::FieldDescriptorProto_TYPE_ENUM => {
              let tag_size = size_tag(field_number)
              content.write_string(
                "  size += \{tag_size}U + { let size = self.\{field_name}.iter().map(@lib.size_of).fold(init=0U, UInt::op_add); @lib.size_of(size) + size }\n",
              )
            }
            _ => panic()
          }
        }
      } else if field.map_key_value() is Some(map_entry) {
        let key_field = map_entry.fields[0]
        let value_field = map_entry.fields[1]
        let tag_size = size_tag(field_number)
        content.write_string(
          "  size += self.\{field_name}.iter().map(fn(key_value) {\n",
        )
        content.write_string("    let (k, v) = key_value\n")
        match key_field.type_.unwrap() {
          FieldType::FieldDescriptorProto_TYPE_STRING
          | FieldType::FieldDescriptorProto_TYPE_BYTES
          | FieldType::FieldDescriptorProto_TYPE_MESSAGE => {
            let key_tag_size = size_tag(0)
            content.write_string(
              "    let key_size = \{key_tag_size}U + { let size = @lib.size_of(k); @lib.size_of(size) + size }\n",
            )
          }
          FieldType::FieldDescriptorProto_TYPE_FIXED32
          | FieldType::FieldDescriptorProto_TYPE_SFIXED32
          | FieldType::FieldDescriptorProto_TYPE_FLOAT => {
            let key_tag_size = size_tag(0)
            let fixed_size = sizeFixed32()
            content.write_string(
              "    let key_size = \{key_tag_size}U + \{fixed_size}U\n",
            )
          }
          FieldType::FieldDescriptorProto_TYPE_FIXED64
          | FieldType::FieldDescriptorProto_TYPE_SFIXED64
          | FieldType::FieldDescriptorProto_TYPE_DOUBLE => {
            let key_tag_size = size_tag(0)
            let fixed_size = sizeFixed64()
            content.write_string(
              "    let key_size = \{key_tag_size}U + \{fixed_size}U\n",
            )
          }
          _ => {
            let key_tag_size = size_tag(0)
            content.write_string(
              "    let key_size = \{key_tag_size}U + @lib.size_of(k)\n",
            )
          }
        }

        // Calculate value size
        match value_field.type_.unwrap() {
          FieldType::FieldDescriptorProto_TYPE_STRING
          | FieldType::FieldDescriptorProto_TYPE_BYTES
          | FieldType::FieldDescriptorProto_TYPE_MESSAGE => {
            let value_tag_size = size_tag(1)
            content.write_string(
              "    let value_size = \{value_tag_size}U + { let size = @lib.size_of(v); @lib.size_of(size) + size }\n",
            )
          }
          FieldType::FieldDescriptorProto_TYPE_FIXED32
          | FieldType::FieldDescriptorProto_TYPE_SFIXED32
          | FieldType::FieldDescriptorProto_TYPE_FLOAT => {
            let value_tag_size = size_tag(1)
            let fixed_size = sizeFixed32()
            content.write_string(
              "    let value_size = \{value_tag_size}U + \{fixed_size}U\n",
            )
          }
          FieldType::FieldDescriptorProto_TYPE_FIXED64
          | FieldType::FieldDescriptorProto_TYPE_SFIXED64
          | FieldType::FieldDescriptorProto_TYPE_DOUBLE => {
            let value_tag_size = size_tag(1)
            let fixed_size = sizeFixed64()
            content.write_string(
              "    let value_size = \{value_tag_size}U + \{fixed_size}U\n",
            )
          }
          _ => {
            let value_tag_size = size_tag(1)
            content.write_string(
              "    let value_size = \{value_tag_size}U + @lib.size_of(v)\n",
            )
          }
        }
        content.write_string(
          "    \{tag_size}U + @lib.size_of(key_size + value_size) + key_size + value_size  }).fold(init=0U, UInt::op_add)\n",
        )
      } else if field.is_list() {
        let tag_size = size_tag(field_number)
        content.write_string(
          "  size += self.\{field_name}.iter().map(@lib.size_of).map(s => \{tag_size}U + @lib.size_of(s) + s).fold(init=0U, UInt::op_add)\n",
        )
      } else if field.is_optional() {
        content.write_string("  match self.\{field_name} {\n")
        content.write_string("    Some(v) => ")
        if field.type_ is Some(typ) {
          match typ {
            FieldType::FieldDescriptorProto_TYPE_STRING
            | FieldType::FieldDescriptorProto_TYPE_BYTES
            | FieldType::FieldDescriptorProto_TYPE_MESSAGE => {
              let tag_size = size_tag(field_number)
              content.write_string(
                "size += \{tag_size}U + { let size = @lib.size_of(v); @lib.size_of(size) + size }\n",
              )
            }
            FieldType::FieldDescriptorProto_TYPE_FIXED32
            | FieldType::FieldDescriptorProto_TYPE_SFIXED32
            | FieldType::FieldDescriptorProto_TYPE_FLOAT => {
              let tag_size = size_tag(field_number)
              let fixed_size = sizeFixed32()
              content.write_string("size += \{tag_size}U + \{fixed_size}U\n")
            }
            FieldType::FieldDescriptorProto_TYPE_FIXED64
            | FieldType::FieldDescriptorProto_TYPE_SFIXED64
            | FieldType::FieldDescriptorProto_TYPE_DOUBLE => {
              let tag_size = size_tag(field_number)
              let fixed_size = sizeFixed64()
              content.write_string("size += \{tag_size}U + \{fixed_size}U\n")
            }
            _ => {
              let tag_size = size_tag(field_number)
              content.write_string("size += \{tag_size}U + @lib.size_of(v)\n")
            }
          }
        }
        content.write_string("    None => ()\n")
        content.write_string("  }\n")
      } else if field.type_ is Some(typ) {
        match typ {
          FieldType::FieldDescriptorProto_TYPE_STRING
          | FieldType::FieldDescriptorProto_TYPE_BYTES
          | FieldType::FieldDescriptorProto_TYPE_MESSAGE => {
            let tag_size = size_tag(field_number)
            content.write_string(
              "  size += \{tag_size}U + { let size = @lib.size_of(self.\{field_name}); @lib.size_of(size) + size }\n",
            )
          }
          FieldType::FieldDescriptorProto_TYPE_FIXED32
          | FieldType::FieldDescriptorProto_TYPE_SFIXED32
          | FieldType::FieldDescriptorProto_TYPE_FLOAT => {
            let tag_size = size_tag(field_number)
            let fixed_size = sizeFixed32()
            content.write_string("  size += \{tag_size}U + \{fixed_size}U\n")
          }
          FieldType::FieldDescriptorProto_TYPE_FIXED64
          | FieldType::FieldDescriptorProto_TYPE_SFIXED64
          | FieldType::FieldDescriptorProto_TYPE_DOUBLE => {
            let tag_size = size_tag(field_number)
            let fixed_size = sizeFixed64()
            content.write_string("  size += \{tag_size}U + \{fixed_size}U\n")
          }
          _ => {
            let tag_size = size_tag(field_number)
            content.write_string(
              "  size += \{tag_size}U + @lib.size_of(self.\{field_name})\n",
            )
          }
        }
      }
    }
    for oneof in message.oneofs {
      let field_name = oneof.name |> pascal_to_snake
      content.write_string("  match self.\{field_name} {\n")
      for field in oneof.field {
        let field_name = field.import_path.name() |> to_camel_case
        content.write_string("    \{field_name}(v) => {  ")
        let field_number = field.number.unwrap()
        if field.type_ is Some(typ) {
          match typ {
            FieldType::FieldDescriptorProto_TYPE_STRING
            | FieldType::FieldDescriptorProto_TYPE_BYTES
            | FieldType::FieldDescriptorProto_TYPE_MESSAGE => {
              let tag_size = size_tag(field_number)
              content.write_string(
                "size += \{tag_size}U + { let size = @lib.size_of(v); @lib.size_of(size) + size }",
              )
            }
            FieldType::FieldDescriptorProto_TYPE_FIXED32
            | FieldType::FieldDescriptorProto_TYPE_SFIXED32
            | FieldType::FieldDescriptorProto_TYPE_FLOAT => {
              let tag_size = size_tag(field_number)
              let fixed_size = sizeFixed32()
              content.write_string("size += \{tag_size}U + \{fixed_size}U")
            }
            FieldType::FieldDescriptorProto_TYPE_FIXED64
            | FieldType::FieldDescriptorProto_TYPE_SFIXED64
            | FieldType::FieldDescriptorProto_TYPE_DOUBLE => {
              let tag_size = size_tag(field_number)
              let fixed_size = sizeFixed64()
              content.write_string("size += \{tag_size}U + \{fixed_size}U")
            }
            _ => {
              let tag_size = size_tag(field_number)
              content.write_string("size += \{tag_size}U + @lib.size_of(v)")
            }
          }
        }
        content.write_string("    }\n")
      }
      content.write_string("    NotSet => ()\n")
      content.write_string("  }\n")
    }
    content.write_string("  size\n")
  }
  content.write_string("}\n")
}

///|
fn CodeGenerator::get_oneof_enum_name(
  _ : CodeGenerator,
  message : Message,
  oneof_name : String
) -> String {
  let message_name = message.import_path.path() |> to_camel_case
  return "\{message_name}_\{to_camel_case(oneof_name)}"
}

///|
fn gen_oneof_enum(
  self : CodeGenerator,
  message : Message,
  oneof : OneOf,
  content : StringBuilder
) -> Unit {
  let enum_name = self.get_oneof_enum_name(message, oneof.name)
  content.write_string("pub(all) enum \{enum_name} {\n")
  for field in oneof.field {
    let field_type = self.get_moonbit_type(
      field,
      parent_path=message.import_path,
    )
    let field_name = field.import_path.name() |> to_camel_case
    content.write_string("  \{field_name}(\{field_type})\n")
  }
  content.write_string("  NotSet\n")
  content.write_string("} derive(Eq, Show)\n")

  // Default
  content.write_string(
    "pub impl Default for \{enum_name} with default() -> \{enum_name} {\n",
  )
  content.write_string("  NotSet\n")
  content.write_string("}\n")
}

///|
fn gen_message_reader(
  self : CodeGenerator,
  message : Message,
  content : StringBuilder
) -> Unit {
  let message_name = message.import_path.path() |> to_camel_case
  content.write_string(
    "pub impl @lib.Read for \{message_name} with read(reader : &@lib.Reader) {\n",
  )
  let default_str = "  \{message_name}::default()\n"
  if message.fields.length() == 0 {
    content.write_string(default_str)
  } else {
    content.write_string("  let msg = \{default_str}\n")
    content.write_string("  while not(reader |> @lib.is_eof()) {\n")
    content.write_string("    match (reader |> @lib.read_tag()) {\n")
    for field in message.fields {
      if field.is_list() {
        self.gen_repeated_field_read(field, message.import_path, content)
      } else {
        self.gen_field_read(field, message.import_path, content)
      }
    }
    for oneof in message.oneofs {
      let oneof_name = self.get_oneof_enum_name(message, oneof.name)
      let oneof_field_name = oneof.name |> pascal_to_snake
      for field in oneof.field {
        let field_name = field.import_path.name() |> to_camel_case
        let field_number = field.number.unwrap()
        let type_name = self.get_moonbit_type(
          field,
          parent_path=message.import_path,
        )
        content.write_string(
          "      (\{field_number}, _) => msg.\{oneof_field_name} = \{gen_kind_read(field.type_.unwrap(), type_name)} |> \{oneof_name}::\{field_name}\n",
        )
      }
    }
    content.write_string(
      (
        #|     (_, wire) => reader |> @lib.read_unknown(wire)
        #|    }
        #|  }
        #|  msg
      ),
    )
  }
  content.write_string("\n}\n")
}

///|
fn gen_repeated_field_read(
  self : CodeGenerator,
  field : Field,
  parent_path : ImportPath,
  content : StringBuilder
) -> Unit {
  let kind = field.type_.unwrap()
  let field_number = field.number.unwrap()
  let field_name = field.import_path.name() |> pascal_to_snake
  let mut name = ""
  if field.is_enum() || field.is_message() {
    name = self.get_moonbit_type(field, parent_path~)
  }
<<<<<<< HEAD
=======
  if field.is_message() {
    name = self.get_moonbit_type(field)
  }
>>>>>>> 2368bea9
  if field.is_pack() {
    match kind {
      FieldType::FieldDescriptorProto_TYPE_BOOL
      | FieldType::FieldDescriptorProto_TYPE_INT32
      | FieldType::FieldDescriptorProto_TYPE_INT64
      | FieldType::FieldDescriptorProto_TYPE_UINT32
      | FieldType::FieldDescriptorProto_TYPE_UINT64
      | FieldType::FieldDescriptorProto_TYPE_SINT32
      | FieldType::FieldDescriptorProto_TYPE_SINT64 =>
        content.write_string(
          "      (\{field_number}, _) => { msg.\{field_name}.push_iter((reader |> @lib.read_packed(\{kind_read_func(kind)}, None)).iter()) }\n",
        )

      // I64
      FieldType::FieldDescriptorProto_TYPE_SFIXED64
      | FieldType::FieldDescriptorProto_TYPE_FIXED64
      | FieldType::FieldDescriptorProto_TYPE_DOUBLE =>
        content.write_string(
          "      (\{field_number}, _) => { msg.\{field_name}.push_iter((reader |> @lib.read_packed(\{kind_read_func(kind)}, Some(64))).iter()) }\n",
        )

      // I32
      FieldType::FieldDescriptorProto_TYPE_SFIXED32
      | FieldType::FieldDescriptorProto_TYPE_FIXED32
      | FieldType::FieldDescriptorProto_TYPE_FLOAT =>
        content.write_string(
          "      (\{field_number}, _) => { msg.\{field_name}.push_iter((reader |> @lib.read_packed(\{kind_read_func(kind)}, Some(32))).iter()) }\n",
        )
      _ => panic() // unreachable
    }
  } else if field.map_key_value() is Some(_) {
    content.write_string(
      "      (\{field_number}, _) => { let {key, value} = \{gen_kind_read(kind, name)}; msg.\{field_name}[key] = value }\n",
    )
  } else {
    content.write_string(
      "      (\{field_number}, _) => msg.\{field_name}.push(\{gen_kind_read(kind, name)})\n",
    )
    // }
  }
}

///|
fn gen_field_read(
  self : CodeGenerator,
  field : Field,
  parent_path : ImportPath,
  content : StringBuilder
) -> Unit {
  let field_name = field.import_path.name() |> pascal_to_snake
  let field_number = field.number.unwrap()
  let kind = field.type_.unwrap()
  let optional_constructor = if field.is_optional() { " |> Some" } else { "" }
  let type_name = if field.is_enum() || field.is_message() {
    self.get_moonbit_type(field, parent_path~)
  } else {
    ""
  }
  content.write_string(
    "      (\{field_number}, _) => msg.\{field_name} = \{gen_kind_read(kind, type_name)}\{optional_constructor}\n",
  )
}

///|
fn kind_read_func(kind : FieldType) -> String {
  match kind {
    FieldType::FieldDescriptorProto_TYPE_BOOL => "@lib.read_bool"
    FieldType::FieldDescriptorProto_TYPE_INT32 => "@lib.read_int32"
    FieldType::FieldDescriptorProto_TYPE_INT64 => "@lib.read_int64"
    FieldType::FieldDescriptorProto_TYPE_SINT32 => "@lib.read_sint32"
    FieldType::FieldDescriptorProto_TYPE_SINT64 => "@lib.read_sint64"
    FieldType::FieldDescriptorProto_TYPE_UINT32 => "@lib.read_uint32"
    FieldType::FieldDescriptorProto_TYPE_UINT64 => "@lib.read_uint64"
    FieldType::FieldDescriptorProto_TYPE_FIXED32 => "@lib.read_fixed32"
    FieldType::FieldDescriptorProto_TYPE_FIXED64 => "@lib.read_fixed64"
    FieldType::FieldDescriptorProto_TYPE_SFIXED32 => "@lib.read_sfixed32"
    FieldType::FieldDescriptorProto_TYPE_SFIXED64 => "@lib.read_sfixed64"
    FieldType::FieldDescriptorProto_TYPE_FLOAT => "@lib.read_float"
    FieldType::FieldDescriptorProto_TYPE_DOUBLE => "@lib.read_double"
    FieldType::FieldDescriptorProto_TYPE_STRING => "@lib.read_string"
    FieldType::FieldDescriptorProto_TYPE_BYTES => "@lib.read_bytes"
    FieldType::FieldDescriptorProto_TYPE_ENUM => "@lib.read_enum"
    FieldType::FieldDescriptorProto_TYPE_MESSAGE => "@lib.Read::read"
    FieldType::FieldDescriptorProto_TYPE_GROUP => panic()
  }
}

///|
fn gen_kind_read(field_type : FieldType, type_name : String) -> String {
  match field_type {
    FieldType::FieldDescriptorProto_TYPE_BOOL
    | FieldType::FieldDescriptorProto_TYPE_INT32
    | FieldType::FieldDescriptorProto_TYPE_INT64
    | FieldType::FieldDescriptorProto_TYPE_UINT32
    | FieldType::FieldDescriptorProto_TYPE_UINT64
    | FieldType::FieldDescriptorProto_TYPE_FIXED32
    | FieldType::FieldDescriptorProto_TYPE_FIXED64
    | FieldType::FieldDescriptorProto_TYPE_SFIXED32
    | FieldType::FieldDescriptorProto_TYPE_SFIXED64
    | FieldType::FieldDescriptorProto_TYPE_FLOAT
    | FieldType::FieldDescriptorProto_TYPE_DOUBLE
    | FieldType::FieldDescriptorProto_TYPE_STRING
    | FieldType::FieldDescriptorProto_TYPE_BYTES =>
      "reader |> \{kind_read_func(field_type)}()"
    FieldType::FieldDescriptorProto_TYPE_SINT32
    | FieldType::FieldDescriptorProto_TYPE_SINT64 =>
      "(reader |> \{kind_read_func(field_type)}()).inner()"
    FieldType::FieldDescriptorProto_TYPE_ENUM =>
      "reader |> @lib.read_enum() |> \{type_name}::from_enum"
    FieldType::FieldDescriptorProto_TYPE_MESSAGE =>
      "((reader |> @lib.read_message()) : \{type_name})"
    FieldType::FieldDescriptorProto_TYPE_GROUP => "panic()"
  }
}

///|
fn gen_message_writer(
  self : CodeGenerator,
  message : Message,
  content : StringBuilder
) -> Unit {
  let message_name = message.import_path.path() |> to_camel_case
  content.write_string(
    "pub impl @lib.Write for \{message_name} with write(self, writer) {\n",
  )
  if not(message.fields.is_empty()) {
    for field in message.fields {
      let field_name = field.import_path.name() |> pascal_to_snake
      let field_number = field.number.unwrap()
      if field.is_pack() {
        let tag_val = tag(field.type_.unwrap(), field_number, true)
        content.write_string("  writer |> @lib.write_varint(\{tag_val}UL)\n")
        match field.type_.unwrap() {
          FieldType::FieldDescriptorProto_TYPE_FIXED32
          | FieldType::FieldDescriptorProto_TYPE_SFIXED32
          | FieldType::FieldDescriptorProto_TYPE_FLOAT => {
            let fixed_size = sizeFixed32()
            content.write_string(
              "  let size = self.\{field_name}.length().reinterpret_as_uint() * \{fixed_size}\n",
            )
          }
          FieldType::FieldDescriptorProto_TYPE_FIXED64
          | FieldType::FieldDescriptorProto_TYPE_SFIXED64
          | FieldType::FieldDescriptorProto_TYPE_DOUBLE => {
            let fixed_size = sizeFixed64()
            content.write_string(
              "  let size = self.\{field_name}.length().reinterpret_as_uint() * \{fixed_size}\n",
            )
          }
          FieldType::FieldDescriptorProto_TYPE_INT32
          | FieldType::FieldDescriptorProto_TYPE_INT64
          | FieldType::FieldDescriptorProto_TYPE_SINT32
          | FieldType::FieldDescriptorProto_TYPE_SINT64
          | FieldType::FieldDescriptorProto_TYPE_UINT32
          | FieldType::FieldDescriptorProto_TYPE_UINT64
          | FieldType::FieldDescriptorProto_TYPE_BOOL
          | FieldType::FieldDescriptorProto_TYPE_ENUM =>
            content.write_string(
              "  let size = self.\{field_name}.iter().map(@lib.size_of).fold(init=0U, UInt::op_add)\n",
            )
          _ => panic()
        }
        content.write_string("  writer |> @lib.write_uint32(size)\n")
        content.write_string("  self.\{field_name}.iter().each(fn(v) {\n    ")
        gen_field_write(content, field.type_.unwrap(), "v")
        content.write_string("  })\n")
      } else if field.map_key_value() is Some(map_entry) {
        let key_field = map_entry.fields[0]
        let value_field = map_entry.fields[1]
        content.write_string(
          "  self.\{field_name}.iter().each(fn(key_value) {\n",
        )
        content.write_string("    let (k, v) = key_value\n")
        let tag_val = tag(field.type_.unwrap(), field_number, false)
        content.write_string("    writer |> @lib.write_varint(\{tag_val}UL)\n")
        match key_field.type_.unwrap() {
          FieldType::FieldDescriptorProto_TYPE_STRING
          | FieldType::FieldDescriptorProto_TYPE_BYTES
          | FieldType::FieldDescriptorProto_TYPE_MESSAGE => {
            let key_tag_size = size_tag(0)
            content.write_string(
              "    let key_size = \{key_tag_size}U + { let size = @lib.size_of(k); @lib.size_of(size) + size }\n",
            )
          }
          FieldType::FieldDescriptorProto_TYPE_FIXED32
          | FieldType::FieldDescriptorProto_TYPE_SFIXED32
          | FieldType::FieldDescriptorProto_TYPE_FLOAT => {
            let key_tag_size = size_tag(0)
            let fixed_size = sizeFixed32()
            content.write_string(
              "    let key_size = \{key_tag_size}U + \{fixed_size}U\n",
            )
          }
          FieldType::FieldDescriptorProto_TYPE_FIXED64
          | FieldType::FieldDescriptorProto_TYPE_SFIXED64
          | FieldType::FieldDescriptorProto_TYPE_DOUBLE => {
            let key_tag_size = size_tag(0)
            let fixed_size = sizeFixed64()
            content.write_string(
              "    let key_size = \{key_tag_size}U + \{fixed_size}U\n",
            )
          }
          _ => {
            let key_tag_size = size_tag(0)
            content.write_string(
              "    let key_size = \{key_tag_size}U + @lib.size_of(k)\n",
            )
          }
        }
        match value_field.type_.unwrap() {
          FieldType::FieldDescriptorProto_TYPE_STRING
          | FieldType::FieldDescriptorProto_TYPE_BYTES
          | FieldType::FieldDescriptorProto_TYPE_MESSAGE => {
            let value_tag_size = size_tag(1)
            content.write_string(
              "    let value_size = \{value_tag_size}U + { let size = @lib.size_of(v); @lib.size_of(size) + size }\n",
            )
          }
          FieldType::FieldDescriptorProto_TYPE_FIXED32
          | FieldType::FieldDescriptorProto_TYPE_SFIXED32
          | FieldType::FieldDescriptorProto_TYPE_FLOAT => {
            let value_tag_size = size_tag(1)
            let fixed_size = sizeFixed32()
            content.write_string(
              "    let value_size = \{value_tag_size}U + \{fixed_size}U\n",
            )
          }
          FieldType::FieldDescriptorProto_TYPE_FIXED64
          | FieldType::FieldDescriptorProto_TYPE_SFIXED64
          | FieldType::FieldDescriptorProto_TYPE_DOUBLE => {
            let value_tag_size = size_tag(1)
            let fixed_size = sizeFixed64()
            content.write_string(
              "    let value_size = \{value_tag_size}U + \{fixed_size}U\n",
            )
          }
          _ => {
            let value_tag_size = size_tag(1)
            content.write_string(
              "    let value_size = \{value_tag_size}U + @lib.size_of(v)\n",
            )
          }
        }
        content.write_string(
          "    writer |> @lib.write_uint32(key_size + value_size)\n",
        )
        let key_tag_val = tag(key_field.type_.unwrap(), 1, false)
        content.write_string(
          "    writer |> @lib.write_varint(\{key_tag_val}UL);\n    ",
        )
        gen_field_write(content, key_field.type_.unwrap(), "k")
        let value_tag_val = tag(value_field.type_.unwrap(), 2, false)
        content.write_string(
          "    writer |> @lib.write_varint(\{value_tag_val}UL);\n    ",
        )
        gen_field_write(content, value_field.type_.unwrap(), "v")
        content.write_string("  })\n")
      } else if field.is_list() {
        content.write_string("  self.\{field_name}.iter().each(fn(v) {\n")
        let tag_val = tag(field.type_.unwrap(), field_number, false)
        content.write_string(
          "    writer |> @lib.write_varint(\{tag_val}UL)\n    ",
        )
        gen_field_write(content, field.type_.unwrap(), "v")
        content.write_string("  })\n")
      } else if field.is_optional() {
        content.write_string("  match self.\{field_name} {\n")
        content.write_string("    Some(v) => {\n      ")
        let tag_val = tag(field.type_.unwrap(), field_number, false)
        content.write_string("writer |> @lib.write_varint(\{tag_val}UL);")
        gen_field_write(content, field.type_.unwrap(), "v")
        content.write_string("    }\n")
        content.write_string("    None => ()\n")
        content.write_string("  }\n")
      } else {
        content.write_string("  ")
        let tag_val = tag(field.type_.unwrap(), field_number, false)
        content.write_string("writer |> @lib.write_varint(\{tag_val}UL);")
        gen_field_write(content, field.type_.unwrap(), "self.\{field_name}")
      }
    }
  }
  for oneof in message.oneofs {
    let oneof_name = self.get_oneof_enum_name(message, oneof.name)
    let oneof_field_name = oneof.name |> pascal_to_snake
    content.write_string("  match self.\{oneof_field_name} {\n")
    for field in oneof.field {
      let field_name = field.import_path.name() |> to_camel_case
      let field_number = field.number.unwrap()
      let tag_val = tag(field.type_.unwrap(), field_number, false)
      content.write_string("    \{oneof_name}::\{field_name}(v) => {\n")
      content.write_string("      writer |> @lib.write_varint(\{tag_val}UL); ")
      gen_field_write(content, field.type_.unwrap(), "v")
      content.write_string("    }\n")
    }
    content.write_string("    \{oneof_name}::NotSet => ()\n")
    content.write_string("  }\n")
  }
  content.write_string("}\n")
}

///|
fn gen_field_write(
  content : StringBuilder,
  kind : FieldType,
  variable : String
) -> Unit {
  match kind {
    FieldType::FieldDescriptorProto_TYPE_STRING =>
      content.write_string("writer |> @lib.write_string(\{variable})\n")
    FieldType::FieldDescriptorProto_TYPE_BYTES =>
      content.write_string("writer |> @lib.write_bytes(\{variable})\n")
    FieldType::FieldDescriptorProto_TYPE_MESSAGE =>
      content.write_string(
        "writer |> @lib.write_uint32(@lib.size_of(\{variable})); @lib.Write::write(\{variable}, writer)\n",
      )
    FieldType::FieldDescriptorProto_TYPE_FIXED32 =>
      content.write_string("writer |> @lib.write_fixed32(\{variable})\n")
    FieldType::FieldDescriptorProto_TYPE_SFIXED32 =>
      content.write_string("writer |> @lib.write_sfixed32(\{variable})\n")
    FieldType::FieldDescriptorProto_TYPE_FLOAT =>
      content.write_string("writer |> @lib.write_float(\{variable})\n")
    FieldType::FieldDescriptorProto_TYPE_FIXED64 =>
      content.write_string("writer |> @lib.write_fixed64(\{variable})\n")
    FieldType::FieldDescriptorProto_TYPE_SFIXED64 =>
      content.write_string("writer |> @lib.write_sfixed64(\{variable})\n")
    FieldType::FieldDescriptorProto_TYPE_DOUBLE =>
      content.write_string("writer |> @lib.write_double(\{variable})\n")
    FieldType::FieldDescriptorProto_TYPE_BOOL =>
      content.write_string("writer |> @lib.write_bool(\{variable})\n")
    FieldType::FieldDescriptorProto_TYPE_INT32 =>
      content.write_string("writer |> @lib.write_int32(\{variable})\n")
    FieldType::FieldDescriptorProto_TYPE_INT64 =>
      content.write_string("writer |> @lib.write_int64(\{variable})\n")
    FieldType::FieldDescriptorProto_TYPE_SINT32 =>
      content.write_string("writer |> @lib.write_sint32(\{variable})\n")
    FieldType::FieldDescriptorProto_TYPE_SINT64 =>
      content.write_string("writer |> @lib.write_sint64(\{variable})\n")
    FieldType::FieldDescriptorProto_TYPE_UINT32 =>
      content.write_string("writer |> @lib.write_uint32(\{variable})\n")
    FieldType::FieldDescriptorProto_TYPE_UINT64 =>
      content.write_string("writer |> @lib.write_uint64(\{variable})\n")
    FieldType::FieldDescriptorProto_TYPE_ENUM =>
      content.write_string("writer |> @lib.write_enum(\{variable}.to_enum())\n")
    _ => panic()
  }
}<|MERGE_RESOLUTION|>--- conflicted
+++ resolved
@@ -630,12 +630,6 @@
   if field.is_enum() || field.is_message() {
     name = self.get_moonbit_type(field, parent_path~)
   }
-<<<<<<< HEAD
-=======
-  if field.is_message() {
-    name = self.get_moonbit_type(field)
-  }
->>>>>>> 2368bea9
   if field.is_pack() {
     match kind {
       FieldType::FieldDescriptorProto_TYPE_BOOL
